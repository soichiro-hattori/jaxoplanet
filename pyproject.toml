--- conflicted
+++ resolved
@@ -15,20 +15,10 @@
     "Programming Language :: Python :: 3",
 ]
 dynamic = ["version"]
-<<<<<<< HEAD
-dependencies = [
-    "jax",
-    "jaxlib",
-    "jpu @ git+https://github.com/dfm/jpu.git",
-    "equinox",
-    "pint",
-]
-=======
 dependencies = ["jax",
                 "jaxlib",
                 "equinox",
                 ]
->>>>>>> 7223fb34
 
 [project.urls]
 "Homepage" = "https://jax.exoplanet.codes"
